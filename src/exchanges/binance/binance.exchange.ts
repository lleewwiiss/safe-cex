--- conflicted
+++ resolved
@@ -396,7 +396,6 @@
           dayjs.unix(Math.round(opts.endTime / 1000)),
           unit as ManipulateType
         );
-<<<<<<< HEAD
 
       requiredCandles = Math.abs(diff);
     }
@@ -424,35 +423,6 @@
           },
         });
 
-=======
-
-      requiredCandles = Math.abs(diff);
-    }
-
-    // Binance API only allows to fetch 1500 candles at a time
-    // so we need to split the request in multiple calls
-    const totalPages = Math.ceil(requiredCandles / KLINES_LIMIT);
-    let currentStartTime = startTime;
-
-    const results = await mapSeries(
-      times(totalPages, (i) => i),
-      async (page) => {
-        const currentLimit = Math.min(
-          requiredCandles - page * KLINES_LIMIT,
-          KLINES_LIMIT
-        );
-
-        const { data } = await this.xhr.get<any[][]>(ENDPOINTS.KLINE, {
-          params: {
-            symbol: opts.symbol,
-            interval: opts.interval,
-            // Binance startTime must be in milliseconds
-            startTime: currentStartTime * 1000,
-            limit: currentLimit,
-          },
-        });
-
->>>>>>> a7e5ab74
         currentStartTime = dayjs
           .unix(currentStartTime)
           .add(currentLimit, unit as ManipulateType)
