{
<<<<<<< HEAD
  "name": "@lleewwiiss/safe-cex",
  "version": "2.2.39",
=======
  "name": "safe-cex",
  "version": "8.0.10",
>>>>>>> 1da19f43
  "main": "dist/index.js",
  "license": "MIT",
  "scripts": {
    "dev": "tsc -w",
    "lint-ts": "tsc --noEmit",
    "lint-js": "eslint --ext .js,.ts src",
    "lint": "npm run lint-ts && npm run lint-js",
    "build": "rm -rf dist && tsc",
    "changelog": "npx conventional-changelog-cli -p angular -i CHANGELOG.md -s -r 0",
    "prepublish": "npm run build",
    "postpublish": "npm run changelog"
  },
  "files": [
    "dist"
  ],
  "devDependencies": {
    "@babel/eslint-parser": "^7.19.1",
    "@types/create-hash": "^1.2.2",
    "@types/create-hmac": "^1.1.0",
    "@types/lodash": "^4.14.191",
    "@types/qs": "^6.9.7",
    "@typescript-eslint/eslint-plugin": "^5.50.0",
    "@typescript-eslint/parser": "^5.50.0",
    "eslint": "^8.33.0",
    "eslint-config-algolia": "^21.0.0",
    "eslint-config-prettier": "^8.6.0",
    "eslint-plugin-eslint-comments": "^3.2.0",
    "eslint-plugin-import": "^2.27.5",
    "eslint-plugin-jsdoc": "^46.2.6",
    "eslint-plugin-prettier": "^4.2.1",
    "ts-node": "^10.9.1",
    "typescript": "^5.1.3"
  },
  "dependencies": {
    "axios": "^1.3.3",
    "axios-rate-limit": "^1.3.0",
    "axios-retry": "^3.4.0",
    "create-hash": "^1.2.0",
    "create-hmac": "^1.1.7",
    "dayjs": "^1.11.7",
    "lodash": "^4.17.21",
    "nanoid": "~3.3.5",
    "p-iteration": "^1.1.8",
    "qs": "^6.11.0",
    "tiny-emitter": "^2.1.0"
  }
}<|MERGE_RESOLUTION|>--- conflicted
+++ resolved
@@ -1,11 +1,6 @@
 {
-<<<<<<< HEAD
   "name": "@lleewwiiss/safe-cex",
-  "version": "2.2.39",
-=======
-  "name": "safe-cex",
-  "version": "8.0.10",
->>>>>>> 1da19f43
+  "version": "2.2.4",
   "main": "dist/index.js",
   "license": "MIT",
   "scripts": {
@@ -36,6 +31,7 @@
     "eslint-plugin-import": "^2.27.5",
     "eslint-plugin-jsdoc": "^46.2.6",
     "eslint-plugin-prettier": "^4.2.1",
+    "prettier": "^2.8.3",
     "ts-node": "^10.9.1",
     "typescript": "^5.1.3"
   },
